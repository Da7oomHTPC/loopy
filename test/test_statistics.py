--- conflicted
+++ resolved
@@ -209,8 +209,8 @@
     f64 = poly.dict[
                     (np.dtype(np.float64), 'uniform', 'load')
                    ].eval_with_dict({'n': n, 'm': m, 'l': l})
-    assert f32 == 4*n*m*l
-    assert f64 == 3*n*m
+    assert f32 == 3*n*m*l
+    assert f64 == 2*n*m
 
     f32 = poly.dict[
                     (np.dtype(np.float32), 'uniform', 'store')
@@ -239,7 +239,7 @@
     f32 = poly.dict[
                     (np.dtype(np.float32), 'uniform', 'load')
                     ].eval_with_dict({'n': n, 'm': m, 'l': l})
-    assert f32 == 2*n*m*l+n*l
+    assert f32 == 2*n*m*l
 
     f32 = poly.dict[
                     (np.dtype(np.float32), 'uniform', 'store')
@@ -270,7 +270,7 @@
                     (np.dtype(np.float64), 'uniform', 'load')
                     ].eval_with_dict({'n': n, 'm': m, 'l': l})
     assert f32 == 2*n*m
-    assert f64 == 2*n*m
+    assert f64 == n*m
 
     f64 = poly.dict[
                     (np.dtype(np.float64), 'uniform', 'store')
@@ -302,8 +302,8 @@
     f64 = poly.dict[
                     (np.dtype(np.float64), 'uniform', 'load')
                     ].eval_with_dict({'n': n, 'm': m, 'l': l})
-    assert f32 == 3*n*m*l
-    assert f64 == 3*n*m
+    assert f32 == 2*n*m*l
+    assert f64 == 2*n*m
 
     f32 = poly.dict[
                     (np.dtype(np.float32), 'uniform', 'store')
@@ -339,7 +339,7 @@
     i32 = poly.dict[
                     (np.dtype(np.int32), 'uniform', 'load')
                     ].eval_with_dict({'n': n, 'm': m, 'l': l})
-    assert i32 == 5*n*m+3*n*m*l
+    assert i32 == 4*n*m+2*n*m*l
 
     i32 = poly.dict[
                     (np.dtype(np.int32), 'uniform', 'store')
@@ -373,8 +373,8 @@
     f32nonconsec = poly.dict[
                     (np.dtype(np.float32), 'nonconsecutive', 'load')
                     ].eval_with_dict({'n': n, 'm': m, 'l': l})
-    assert f64uniform == 3*n*m
-    assert f32nonconsec == 4*n*m*l
+    assert f64uniform == 2*n*m
+    assert f32nonconsec == 3*n*m*l
 
     f64uniform = poly.dict[
                     (np.dtype(np.float64), 'uniform', 'store')
@@ -412,8 +412,17 @@
     f32nonconsec = poly.dict[
                     (np.dtype(np.float32), 'nonconsecutive', 'load')
                     ].eval_with_dict({'n': n, 'm': m, 'l': l})
-    assert f64nonconsec == 3*n*m
-    assert f32nonconsec == 4*n*m*l
+    assert f64nonconsec == 2*n*m
+    assert f32nonconsec == 3*n*m*l
+
+    f64nonconsec = poly.dict[
+                    (np.dtype(np.float64), 'nonconsecutive', 'store')
+                    ].eval_with_dict({'n': n, 'm': m, 'l': l})
+    f32nonconsec = poly.dict[
+                    (np.dtype(np.float32), 'nonconsecutive', 'store')
+                    ].eval_with_dict({'n': n, 'm': m, 'l': l})
+    assert f64nonconsec == n*m
+    assert f32nonconsec == n*m*l
 
 
 def test_DRAM_access_counter_consec():
@@ -435,15 +444,24 @@
     n = 512
     m = 256
     l = 128
-    print(poly)
+
     f64consec = poly.dict[
                     (np.dtype(np.float64), 'consecutive', 'load')
                     ].eval_with_dict({'n': n, 'm': m, 'l': l})
     f32consec = poly.dict[
                     (np.dtype(np.float32), 'consecutive', 'load')
                     ].eval_with_dict({'n': n, 'm': m, 'l': l})
-    assert f64consec == 3*n*m
-    assert f32consec == 4*n*m*l
+    assert f64consec == 2*n*m
+    assert f32consec == 3*n*m*l
+
+    f64consec = poly.dict[
+                    (np.dtype(np.float64), 'consecutive', 'store')
+                    ].eval_with_dict({'n': n, 'm': m, 'l': l})
+    f32consec = poly.dict[
+                    (np.dtype(np.float32), 'consecutive', 'store')
+                    ].eval_with_dict({'n': n, 'm': m, 'l': l})
+    assert f64consec == n*m
+    assert f32consec == n*m*l
 
 
 def test_barrier_counter_nobarriers():
@@ -531,14 +549,8 @@
                         (np.dtype(np.float32), 'consecutive', 'load')
                         ].eval_with_dict({'n': n, 'm': m, 'l': l})
 
-<<<<<<< HEAD
-    assert barrier_count == 0
-    assert f32ops == n*m*l*2
-    assert i32ops == n*m*l*4+l*n*4
-=======
->>>>>>> 7c7b10d1
     assert f32uncoal == n*m*l
-    assert f32coal == n*m*l+n*l
+    assert f32coal == n*m*l
 
     f32coal = subscript_map.dict[
                         (np.dtype(np.float32), 'consecutive', 'store')
