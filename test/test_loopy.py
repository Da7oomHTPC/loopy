--- conflicted
+++ resolved
@@ -2117,7 +2117,6 @@
     assert_barrier_between(knl, "ainit", "aupdate", ignore_barriers_in_levels=[1])
 
 
-<<<<<<< HEAD
 def test_multi_argument_reduction_type_inference():
     from loopy.type_inference import TypeInferenceMapper
     from loopy.library.reduction import SegmentedSumReductionOperation
@@ -2139,7 +2138,8 @@
     assert (
             t_inf_mapper(expr, return_tuple=True, return_dtype_set=True)
             == [(int32, int32)])
-=======
+
+
 def test_struct_assignment(ctx_factory):
     ctx = ctx_factory()
     queue = cl.CommandQueue(ctx)
@@ -2173,7 +2173,6 @@
 
     knl = lp.set_options(knl, write_cl=True)
     knl(queue, N=200)
->>>>>>> e27c6309
 
 
 if __name__ == "__main__":
