--- conflicted
+++ resolved
@@ -57,13 +57,13 @@
 
 from pymbolic.parser import Parser as ParserBase
 
+from loopy.diagnostic import ExpressionToAffineConversionError
+
 import islpy as isl
 from islpy import dim_type
 
 import re
 import numpy as np
-
-from loopy.diagnostic import UnableToConvertToAffineExpression
 
 
 # {{{ mappers with support for loopy-specific primitives
@@ -1354,27 +1354,8 @@
                 "non-piecewise quasi-affine expression" % expr)
 
 
-<<<<<<< HEAD
-def pwaff_from_expr(space, expr, vars_to_zero=frozenset()):
-    eval_mapper = PwAffEvaluationMapper(space, vars_to_zero)
-
-    from pymbolic.mapper.evaluator import UnknownVariableError
-    try:
-        return eval_mapper(expr)
-    except UnknownVariableError as e:
-        raise UnableToConvertToAffineExpression(
-                "unable to build (piecewise) affine expression "
-                "in terms of variables '%s' "
-                "for expression '%s' "
-                "because '%s: %s'"
-                % (
-                    ", ".join(space.get_var_dict()),
-                    expr,
-                    type(e).__name__, e))
-=======
 def pwaff_from_expr(space, expr, vars_to_zero=None):
     return PwAffEvaluationMapper(space, vars_to_zero)(expr)
->>>>>>> e308d029
 
 
 def with_aff_conversion_guard(f, space, expr, *args):
@@ -1429,7 +1410,7 @@
         return expr
     except TypeError:
         return expr
-    except UnableToConvertToAffineExpression:
+    except ExpressionToAffineConversionError:
         return expr
 
     # FIXME: Deal with assumptions, too.
