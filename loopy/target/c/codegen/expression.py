--- conflicted
+++ resolved
@@ -214,7 +214,7 @@
         elif isinstance(ary, (GlobalArg, TemporaryVariable, ConstantArg)):
             if len(access_info.subscripts) == 0:
                 if (isinstance(ary, (ConstantArg, GlobalArg)) or
-                    (isinstance(ary, TemporaryVariable) and ary.base_storage)):
+                        (isinstance(ary, TemporaryVariable) and ary.base_storage)):
                     # unsubscripted global args are pointers
                     result = var(access_info.array_name)[0]
 
@@ -832,16 +832,14 @@
                 self.rec(expr.base, PREC_NONE),
                 self.rec(expr.exponent, PREC_NONE))
 
-<<<<<<< HEAD
     def map_group_hw_index(self, expr, enclosing_prec):
         raise LoopyError("plain C does not have group hw axes")
 
     def map_local_hw_index(self, expr, enclosing_prec):
         raise LoopyError("plain C does not have local hw axes")
-=======
+
     def map_array_literal(self, expr, enclosing_prec):
         return "{ %s }" % self.join_rec(", ", expr.children, PREC_NONE)
->>>>>>> 3e621b19
 
 # }}}
 
