"""Target for C-family languages. Usable for outputting C and as a base \
for other C-family languages."""

from __future__ import division, absolute_import

__copyright__ = "Copyright (C) 2015 Andreas Kloeckner"

__license__ = """
Permission is hereby granted, free of charge, to any person obtaining a copy
of this software and associated documentation files (the "Software"), to deal
in the Software without restriction, including without limitation the rights
to use, copy, modify, merge, publish, distribute, sublicense, and/or sell
copies of the Software, and to permit persons to whom the Software is
furnished to do so, subject to the following conditions:

The above copyright notice and this permission notice shall be included in
all copies or substantial portions of the Software.

THE SOFTWARE IS PROVIDED "AS IS", WITHOUT WARRANTY OF ANY KIND, EXPRESS OR
IMPLIED, INCLUDING BUT NOT LIMITED TO THE WARRANTIES OF MERCHANTABILITY,
FITNESS FOR A PARTICULAR PURPOSE AND NONINFRINGEMENT. IN NO EVENT SHALL THE
AUTHORS OR COPYRIGHT HOLDERS BE LIABLE FOR ANY CLAIM, DAMAGES OR OTHER
LIABILITY, WHETHER IN AN ACTION OF CONTRACT, TORT OR OTHERWISE, ARISING FROM,
OUT OF OR IN CONNECTION WITH THE SOFTWARE OR THE USE OR OTHER DEALINGS IN
THE SOFTWARE.
"""

import six

import numpy as np  # noqa
from loopy.target import TargetBase, ASTBuilderBase, DummyHostASTBuilder
from loopy.diagnostic import LoopyError
<<<<<<< HEAD
from cgen import Pointer
=======
from cgen import Pointer, NestedDeclarator, Block
from cgen.mapper import IdentityMapper as CASTIdentityMapperBase
>>>>>>> 4548ba81
from pymbolic.mapper.stringifier import PREC_NONE
import cgen
import pymbolic.primitives as p

from pytools import memoize_method


# {{{ dtype registry wrapper

class DTypeRegistryWrapper(object):
    def __init__(self, wrapped_registry):
        self.wrapped_registry = wrapped_registry

    def get_or_register_dtype(self, names, dtype=None):
        if dtype is not None:
            from loopy.types import LoopyType, NumpyType
            assert isinstance(dtype, LoopyType)

            if isinstance(dtype, NumpyType):
                return self.wrapped_registry.get_or_register_dtype(
                        names, dtype.dtype)
            else:
                raise LoopyError(
                        "unable to get or register type '%s'"
                        % dtype)
        else:
            return self.wrapped_registry.get_or_register_dtype(names, dtype)

    def dtype_to_ctype(self, dtype):
        from loopy.types import LoopyType, NumpyType
        assert isinstance(dtype, LoopyType)

        if isinstance(dtype, NumpyType):
            return self.wrapped_registry.dtype_to_ctype(dtype)
        else:
            raise LoopyError(
                    "unable to convert type '%s' to C"
                    % dtype)

# }}}


# {{{ preamble generator

def _preamble_generator(preamble_info):
    c_funcs = set(func.c_name for func in preamble_info.seen_functions)
    if "int_floor_div" in c_funcs:
        yield ("05_int_floor_div", """
            #define int_floor_div(a,b) \
              (( (a) - \
                 ( ( (a)<0 ) != ( (b)<0 )) \
                  *( (b) + ( (b)<0 ) - ( (b)>=0 ) )) \
               / (b) )
            """)

    if "int_floor_div_pos_b" in c_funcs:
        yield ("05_int_floor_div_pos_b", """
            #define int_floor_div_pos_b(a,b) ( \
                ( (a) - ( ((a)<0) ? ((b)-1) : 0 )  ) / (b) \
                )
            """)

# }}}


# {{{ cgen syntax tree

from cgen import Declarator


class POD(Declarator):
    """A simple declarator: The type is given as a :class:`numpy.dtype`
    and the *name* is given as a string.
    """

    def __init__(self, ast_builder, dtype, name):
        from loopy.types import LoopyType
        assert isinstance(dtype, LoopyType)

        self.ast_builder = ast_builder
        self.ctype = ast_builder.target.dtype_to_typename(dtype)
        self.dtype = dtype
        self.name = name

    def get_decl_pair(self):
        return [self.ctype], self.name

    def struct_maker_code(self, name):
        return name

    def struct_format(self):
        return self.dtype.char

    def alignment_requirement(self):
        return self.ast_builder.target.alignment_requirement(self)

    def default_value(self):
        return 0

    mapper_method = "map_loopy_pod"


<<<<<<< HEAD
class ScopeASTNode(cgen.Generable):
    def __init__(self, var_subst_map, available_variables, child):
        self.var_subst_map = var_subst_map
        self.available_variables = available_variables
        self.child = child

    def generate(self):
        for i in self.child.generate():
            yield i

    mapper_method = "map_loopy_scope"


class CgenLoopyLoopMixin(object):
    def generate(self):
        if self.intro_line() is not None:
            yield self.intro_line()

        body = self.body
        if isinstance(body, ScopeASTNode):
            body = body.child

        from cgen import Block
        if isinstance(body, Block):
            for line in body.generate():
                yield line
        else:
            for line in body.generate():
                yield "  "+line

        if self.outro_line() is not None:
            yield self.outro_line()


class For(CgenLoopyLoopMixin, cgen.For):
    pass
=======
class ScopingBlock(Block):
    """A block that is mandatory for scoping and may not be simplified away
    by :func:`loopy.codegen.results.merge_codegen_results`.
    """


class FunctionDeclarationWrapper(NestedDeclarator):
    mapper_method = "map_function_decl_wrapper"
>>>>>>> 4548ba81

# }}}


# {{{ array literals

def generate_linearized_array(array, value):
    from pytools import product
    size = product(shape_ax for shape_ax in array.shape)

    if not isinstance(size, int):
        raise LoopyError("cannot produce literal for array '%s': "
                "shape is not a compile-time constant"
                % array.name)

    strides = []

    data = np.zeros(size, array.dtype.numpy_dtype)

    from loopy.kernel.array import FixedStrideArrayDimTag
    for i, dim_tag in enumerate(array.dim_tags):
        if isinstance(dim_tag, FixedStrideArrayDimTag):

            if not isinstance(dim_tag.stride, int):
                raise LoopyError("cannot produce literal for array '%s': "
                        "stride along axis %d (1-based) is not a "
                        "compile-time constant"
                        % (array.name, i+1))

            strides.append(dim_tag.stride)

        else:
            raise LoopyError("cannot produce literal for array '%s': "
                    "dim_tag type '%s' not supported"
                    % (array.name, type(dim_tag).__name__))

    assert array.offset == 0

    from pytools import indices_in_shape
    for ituple in indices_in_shape(value.shape):
        i = sum(i_ax * strd_ax for i_ax, strd_ax in zip(ituple, strides))
        data[i] = value[ituple]

    return data


def generate_array_literal(codegen_state, array, value):
    data = generate_linearized_array(array, value)

    ecm = codegen_state.expression_to_code_mapper

    from pymbolic.mapper.stringifier import PREC_NONE
    from loopy.expression import dtype_to_type_context
    from loopy.symbolic import ArrayLiteral

    type_context = dtype_to_type_context(codegen_state.kernel.target, array.dtype)
    return CExpression(
            codegen_state.ast_builder.get_c_expression_to_code_mapper(),
            ArrayLiteral(
                tuple(
                    ecm(d_i, PREC_NONE, type_context, array.dtype).expr
                    for d_i in data)))

# }}}


<<<<<<< HEAD
=======
# {{{ subscript CSE

class CASTIdentityMapper(CASTIdentityMapperBase):
    def map_loopy_pod(self, node, *args, **kwargs):
        return type(node)(node.ast_builder, node.dtype, node.name)

    def map_function_decl_wrapper(self, node, *args, **kwargs):
        return FunctionDeclarationWrapper(
                self.rec(node.subdecl, *args, **kwargs))


class SubscriptSubsetCounter(IdentityMapper):
    def __init__(self, subset_counters):
        self.subset_counters = subset_counters


class ASTSubscriptCollector(CASTIdentityMapper):
    def __init__(self):
        self.subset_counters = {}

    def map_expression(self, expr):
        from pymbolic.primitives import is_constant
        if isinstance(expr, CExpression) or is_constant(expr):
            return expr
        elif isinstance(expr, str):
            return expr
        else:
            raise LoopyError(
                    "Unexpected expression type: %s" % type(expr).__name__)

# }}}


>>>>>>> 4548ba81
# {{{ lazy expression generation

class CExpression(object):
    def __init__(self, codegen_state, expr):
        self.codegen_state = codegen_state
        self.expr = expr

    def __str__(self):
        to_code_mapper = \
                self.codegen_state.ast_builder.get_c_expression_to_code_mapper(
                        self.codegen_state)
        return to_code_mapper(
                self.expr,
                PREC_NONE)

# }}}


class CTarget(TargetBase):
    """A target for plain "C", without any parallel extensions.
    """

    hash_fields = TargetBase.hash_fields + ("fortran_abi",)
    comparison_fields = TargetBase.comparison_fields + ("fortran_abi",)

    def __init__(self, fortran_abi=False):
        self.fortran_abi = fortran_abi
        super(CTarget, self).__init__()

    def split_kernel_at_global_barriers(self):
        return False

    def get_host_ast_builder(self):
        return DummyHostASTBuilder(self)

    def get_device_ast_builder(self):
        return CASTBuilder(self)

    # {{{ types

    @memoize_method
    def get_dtype_registry(self):
        from loopy.target.c.compyte.dtypes import (
                DTypeRegistry, fill_registry_with_c_types)
        result = DTypeRegistry()
        fill_registry_with_c_types(result, respect_windows=False,
                include_bool=True)
        return DTypeRegistryWrapper(result)

    def is_vector_dtype(self, dtype):
        return False

    def get_vector_dtype(self, base, count):
        raise KeyError()

    def get_or_register_dtype(self, names, dtype=None):
        # These kind of shouldn't be here.
        return self.get_dtype_registry().get_or_register_dtype(names, dtype)

    def dtype_to_typename(self, dtype):
        # These kind of shouldn't be here.
        return self.get_dtype_registry().dtype_to_ctype(dtype)

    # }}}


class _ConstRestrictPointer(Pointer):
    def get_decl_pair(self):
        sub_tp, sub_decl = self.subdecl.get_decl_pair()
        return sub_tp, ("*const __restrict__ %s" % sub_decl)


class CASTBuilder(ASTBuilderBase):
    # {{{ library

    def preamble_generators(self):
        return (
                super(CASTBuilder, self).preamble_generators() + [
                    _preamble_generator,
                    ])

    # }}}

    # {{{ code generation

    def get_function_definition(self, codegen_state, codegen_result,
            schedule_index,
            function_decl, function_body):
        kernel = codegen_state.kernel

        from cgen import (
                FunctionBody,

                # Post-mid-2016 cgens have 'Collection', too.
                Module as Collection,
                Initializer,
                Line)

        result = []

        from loopy.kernel.data import temp_var_scope

        for tv in sorted(
                six.itervalues(kernel.temporary_variables),
                key=lambda tv: tv.name):

            if tv.scope == temp_var_scope.GLOBAL and tv.initializer is not None:
                assert tv.read_only

                decl_info, = tv.decl_info(self.target,
                                index_dtype=kernel.index_dtype)
                decl = self.wrap_global_constant(
                        self.get_temporary_decl(
                            codegen_state, schedule_index, tv,
                            decl_info))

                if tv.initializer is not None:
                    decl = Initializer(decl, generate_array_literal(
                        codegen_state, tv, tv.initializer))

                result.append(decl)

        fbody = FunctionBody(function_decl, function_body)
        if not result:
            return fbody
        else:
            return Collection(result+[Line(), fbody])

    def idi_to_cgen_declarator(self, kernel, idi):
        from loopy.kernel.data import InameArg
        if (idi.offset_for_name is not None
                or idi.stride_for_name_and_axis is not None):
            assert not idi.is_written
            from cgen import Const
            return Const(POD(self, idi.dtype, idi.name))
        elif issubclass(idi.arg_class, InameArg):
            return InameArg(idi.name, idi.dtype).get_arg_decl(self)
        else:
            name = idi.base_name or idi.name
            var_descr = kernel.get_var_descriptor(name)
            from loopy.kernel.data import ArrayBase
            if isinstance(var_descr, ArrayBase):
                return var_descr.get_arg_decl(
                        self,
                        idi.name[len(name):], idi.shape, idi.dtype,
                        idi.is_written)
            else:
                return var_descr.get_arg_decl(self)

    def get_function_declaration(self, codegen_state, codegen_result,
            schedule_index):
        from cgen import FunctionDeclaration, Value

        name = codegen_result.current_program(codegen_state).name
        if self.target.fortran_abi:
            name += "_"

        return FunctionDeclarationWrapper(
                FunctionDeclaration(
                    Value("void", name),
                    [self.idi_to_cgen_declarator(codegen_state.kernel, idi)
                        for idi in codegen_state.implemented_data_info]))

    def get_temporary_decls(self, codegen_state, schedule_index):
        from loopy.kernel.data import temp_var_scope

        kernel = codegen_state.kernel

        base_storage_decls = []
        temp_decls = []

        # {{{ declare temporaries

        base_storage_sizes = {}
        base_storage_to_scope = {}
        base_storage_to_align_bytes = {}

        from cgen import ArrayOf, Initializer, AlignedAttribute, Value, Line

        for tv in sorted(
                six.itervalues(kernel.temporary_variables),
                key=lambda tv: tv.name):
            decl_info = tv.decl_info(self.target, index_dtype=kernel.index_dtype)

            if not tv.base_storage:
                for idi in decl_info:
                    # global temp vars are mapped to arguments or global declarations
                    if tv.scope != temp_var_scope.GLOBAL:
                        decl = self.wrap_temporary_decl(
                                self.get_temporary_decl(
                                    codegen_state, schedule_index, tv, idi),
                                tv.scope)

                        if tv.initializer is not None:
                            decl = Initializer(decl, generate_array_literal(
                                codegen_state, tv, tv.initializer))

                        temp_decls.append(decl)

            else:
                assert tv.initializer is None

                offset = 0
                base_storage_sizes.setdefault(tv.base_storage, []).append(
                        tv.nbytes)
                base_storage_to_scope.setdefault(tv.base_storage, []).append(
                        tv.scope)

                align_size = tv.dtype.itemsize

                from loopy.kernel.array import VectorArrayDimTag
                for dim_tag, axis_len in zip(tv.dim_tags, tv.shape):
                    if isinstance(dim_tag, VectorArrayDimTag):
                        align_size *= axis_len

                base_storage_to_align_bytes.setdefault(tv.base_storage, []).append(
                        align_size)

                for idi in decl_info:
                    cast_decl = POD(self, idi.dtype, "")
                    temp_var_decl = POD(self, idi.dtype, idi.name)

                    cast_decl = self.wrap_temporary_decl(cast_decl, tv.scope)
                    temp_var_decl = self.wrap_temporary_decl(
                            temp_var_decl, tv.scope)

                    # The 'restrict' part of this is a complete lie--of course
                    # all these temporaries are aliased. But we're promising to
                    # not use them to shovel data from one representation to the
                    # other. That counts, right?

                    cast_decl = _ConstRestrictPointer(cast_decl)
                    temp_var_decl = _ConstRestrictPointer(temp_var_decl)

                    cast_tp, cast_d = cast_decl.get_decl_pair()
                    temp_var_decl = Initializer(
                            temp_var_decl,
                            "(%s %s) (%s + %s)" % (
                                " ".join(cast_tp), cast_d,
                                tv.base_storage,
                                offset))

                    temp_decls.append(temp_var_decl)

                    from pytools import product
                    offset += (
                            idi.dtype.itemsize
                            * product(si for si in idi.shape))

        ecm = self.get_expression_to_code_mapper(codegen_state)

        for bs_name, bs_sizes in sorted(six.iteritems(base_storage_sizes)):
            bs_var_decl = Value("char", bs_name)
            from pytools import single_valued
            bs_var_decl = self.wrap_temporary_decl(
                    bs_var_decl, single_valued(base_storage_to_scope[bs_name]))

            # FIXME: Could try to use isl knowledge to simplify max.
            if all(isinstance(bs, int) for bs in bs_sizes):
                bs_size_max = max(bs_sizes)
            else:
                bs_size_max = p.Max(tuple(bs_sizes))

            bs_var_decl = ArrayOf(bs_var_decl, ecm(bs_size_max))

            alignment = max(base_storage_to_align_bytes[bs_name])
            bs_var_decl = AlignedAttribute(alignment, bs_var_decl)

            base_storage_decls.append(bs_var_decl)

        # }}}

        result = base_storage_decls + temp_decls

        if result:
            result.append(Line())

        return result

    @property
    def ast_block_class(self):
        from cgen import Block
        return Block

    @property
    def ast_block_scope_class(self):
        return ScopingBlock

    # }}}

    # {{{ code generation guts

    def get_expression_to_code_mapper(self, codegen_state):
        return self.get_expression_to_c_expression_mapper(codegen_state)

    def get_expression_to_c_expression_mapper(self, codegen_state):
        from loopy.target.c.codegen.expression import ExpressionToCExpressionMapper
        return ExpressionToCExpressionMapper(
                codegen_state, fortran_abi=self.target.fortran_abi)

    def get_c_expression_to_code_mapper(self, codegen_state):
        from loopy.target.c.codegen.expression import CExpressionToCodeMapper
        return CExpressionToCodeMapper(codegen_state)

    def get_temporary_decl(self, codegen_state, schedule_index, temp_var, decl_info):
        temp_var_decl = POD(self, decl_info.dtype, decl_info.name)

        if temp_var.read_only:
            from cgen import Const
            temp_var_decl = Const(temp_var_decl)

        if decl_info.shape:
            from cgen import ArrayOf
            ecm = self.get_expression_to_code_mapper(codegen_state)
            temp_var_decl = ArrayOf(temp_var_decl,
                    ecm(p.flattened_product(decl_info.shape),
                        prec=PREC_NONE, type_context="i"))

        return temp_var_decl

    def wrap_temporary_decl(self, decl, scope):
        return decl

    def wrap_global_constant(self, decl):
        return decl

    def get_value_arg_decl(self, name, shape, dtype, is_written):
        assert shape == ()

        result = POD(self, dtype, name)
        if not is_written:
            from cgen import Const
            result = Const(result)

        if self.target.fortran_abi:
            from cgen import Pointer
            result = Pointer(result)

        return result

    def get_global_arg_decl(self, name, shape, dtype, is_written):
        from cgen import RestrictPointer, Const

        arg_decl = RestrictPointer(POD(self, dtype, name))

        if not is_written:
            arg_decl = Const(arg_decl)

        return arg_decl

    def get_constant_arg_decl(self, name, shape, dtype, is_written):
        from loopy.target.c import POD  # uses the correct complex type
        from cgen import RestrictPointer, Const

        arg_decl = RestrictPointer(POD(self, dtype, name))

        if not is_written:
            arg_decl = Const(arg_decl)

        return arg_decl

    def emit_assignment(self, codegen_state, insn):
        kernel = codegen_state.kernel
        ecm = codegen_state.expression_to_code_mapper

        assignee_var_name, = insn.assignee_var_names()

        lhs_var = codegen_state.kernel.get_var_descriptor(assignee_var_name)
        lhs_dtype = lhs_var.dtype

        if insn.atomicity is not None:
            lhs_atomicity = [
                    a for a in insn.atomicity if a.var_name == assignee_var_name]
            assert len(lhs_atomicity) <= 1
            if lhs_atomicity:
                lhs_atomicity, = lhs_atomicity
            else:
                lhs_atomicity = None
        else:
            lhs_atomicity = None

        from loopy.kernel.data import AtomicInit, AtomicUpdate
        from loopy.expression import dtype_to_type_context

        lhs_code = ecm(insn.assignee, prec=PREC_NONE, type_context=None)
        rhs_type_context = dtype_to_type_context(kernel.target, lhs_dtype)
        if lhs_atomicity is None:
            from cgen import Assign
            return Assign(
                    lhs_code,
                    ecm(insn.expression, prec=PREC_NONE,
                        type_context=rhs_type_context,
                        needed_dtype=lhs_dtype))

        elif isinstance(lhs_atomicity, AtomicInit):
            raise NotImplementedError("atomic init")

        elif isinstance(lhs_atomicity, AtomicUpdate):
            codegen_state.seen_atomic_dtypes.add(lhs_dtype)
            return codegen_state.ast_builder.emit_atomic_update(
                    codegen_state, lhs_atomicity, lhs_var,
                    insn.assignee, insn.expression,
                    lhs_dtype, rhs_type_context)

        else:
            raise ValueError("unexpected lhs atomicity type: %s"
                    % type(lhs_atomicity).__name__)

    def emit_atomic_update(self, codegen_state, lhs_atomicity, lhs_var,
            lhs_expr, rhs_expr, lhs_dtype):
        raise NotImplementedError("atomic updates in %s" % type(self).__name__)

    def emit_multiple_assignment(self, codegen_state, insn):
        ecm = codegen_state.expression_to_code_mapper

        from pymbolic.primitives import Variable
        from pymbolic.mapper.stringifier import PREC_NONE

        func_id = insn.expression.function
        parameters = insn.expression.parameters

        if isinstance(func_id, Variable):
            func_id = func_id.name

        assignee_var_descriptors = [
                codegen_state.kernel.get_var_descriptor(a)
                for a in insn.assignee_var_names()]

        par_dtypes = tuple(ecm.infer_type(par) for par in parameters)

        mangle_result = codegen_state.kernel.mangle_function(func_id, par_dtypes)
        if mangle_result is None:
            raise RuntimeError("function '%s' unknown--"
                    "maybe you need to register a function mangler?"
                    % func_id)

        assert mangle_result.arg_dtypes is not None

        from loopy.expression import dtype_to_type_context
        c_parameters = [
                ecm(par, PREC_NONE,
                    dtype_to_type_context(self.target, tgt_dtype),
                    tgt_dtype).expr
                for par, par_dtype, tgt_dtype in zip(
                    parameters, par_dtypes, mangle_result.arg_dtypes)]

        from loopy.codegen import SeenFunction
        codegen_state.seen_functions.add(
                SeenFunction(func_id,
                    mangle_result.target_name,
                    mangle_result.arg_dtypes))

        from pymbolic import var
        for i, (a, tgt_dtype) in enumerate(
                zip(insn.assignees[1:], mangle_result.result_dtypes[1:])):
            if tgt_dtype != ecm.infer_type(a):
                raise LoopyError("type mismatch in %d'th (1-based) left-hand "
                        "side of instruction '%s'" % (i+1, insn.id))
            c_parameters.append(
                        # TODO Yuck: The "where-at function": &(...)
                        var("&")(
                            ecm(a, PREC_NONE,
                                dtype_to_type_context(self.target, tgt_dtype),
                                tgt_dtype).expr))

        from pymbolic import var
        result = var(mangle_result.target_name)(*c_parameters)

        # In case of no assignees, we are done
        if len(mangle_result.result_dtypes) == 0:
            from cgen import ExpressionStatement
            return ExpressionStatement(
                    CExpression(
                        codegen_state,
                        result))

        result = ecm.wrap_in_typecast(
                mangle_result.result_dtypes[0],
                assignee_var_descriptors[0].dtype,
                result)

        lhs_code = ecm(insn.assignees[0], prec=PREC_NONE, type_context=None)

        from cgen import Assign
        return Assign(
                lhs_code,
                CExpression(
                    codegen_state,
                    result))

    def emit_sequential_loop(self, codegen_state, iname, iname_dtype,
            lbound, ubound, inner):
        ecm = codegen_state.expression_to_code_mapper

        from pymbolic import var
        from pymbolic.primitives import Comparison
        from pymbolic.mapper.stringifier import PREC_NONE
        from cgen import InlineInitializer

        return For(
                InlineInitializer(
                    POD(self, iname_dtype, iname),
                    ecm(lbound, PREC_NONE, "i")),
                ecm(
                    Comparison(
                        var(iname),
                        "<=",
                        ubound),
                    PREC_NONE, "i"),
                "++%s" % iname,
                inner)

    def emit_initializer(self, codegen_state, dtype, name, val_str, is_const,
            short_for_expr=None):
        decl = POD(self, dtype, name)

        from cgen import Initializer, Const

        if is_const:
            decl = Const(decl)

        return Initializer(decl, val_str)

    def emit_blank_line(self):
        from cgen import Line
        return Line()

    def emit_comment(self, s):
        from cgen import Comment
        return Comment(s)

    def emit_if(self, condition_str, ast):
        from cgen import If
        return If(condition_str, ast)

    def emit_scope(self, codegen_state, available_variables, ast):
        return ScopeASTNode(codegen_state.var_subst_map, available_variables, ast)

    # }}}

    def process_ast(self, codegen_state, node):
        from loopy.target.c.subscript_cse import eliminate_common_subscripts
        return eliminate_common_subscripts(codegen_state, node=node)

# {{{ header generation

class CFunctionDeclExtractor(CASTIdentityMapper):
    def __init__(self):
        self.decls = []

    def map_expression(self, expr):
        return expr

    def map_function_decl_wrapper(self, node):
        self.decls.append(node.subdecl)
        return super(CFunctionDeclExtractor, self)\
                .map_function_decl_wrapper(node)


def generate_header(kernel, codegen_result=None):
    """
    :arg kernel: a :class:`loopy.LoopKernel`
    :arg codegen_result: an instance of :class:`loopy.CodeGenerationResult`
    :returns: a list of AST nodes (which may have :func:`str`
        called on them to produce a string) representing
        function declarations for the generated device
        functions.
    """

    if not isinstance(kernel.target, CTarget):
        raise LoopyError(
                'Header generation for non C-based languages are not implemented')

    if codegen_result is None:
        from loopy.codegen import generate_code_v2
        codegen_result = generate_code_v2(kernel)

    fde = CFunctionDeclExtractor()
    for dev_prg in codegen_result.device_programs:
        fde(dev_prg.ast)

    return fde.decls

# }}}

# vim: foldmethod=marker<|MERGE_RESOLUTION|>--- conflicted
+++ resolved
@@ -30,13 +30,10 @@
 import numpy as np  # noqa
 from loopy.target import TargetBase, ASTBuilderBase, DummyHostASTBuilder
 from loopy.diagnostic import LoopyError
-<<<<<<< HEAD
-from cgen import Pointer
-=======
 from cgen import Pointer, NestedDeclarator, Block
 from cgen.mapper import IdentityMapper as CASTIdentityMapperBase
->>>>>>> 4548ba81
 from pymbolic.mapper.stringifier import PREC_NONE
+from loopy.symbolic import IdentityMapper
 import cgen
 import pymbolic.primitives as p
 
@@ -138,7 +135,6 @@
     mapper_method = "map_loopy_pod"
 
 
-<<<<<<< HEAD
 class ScopeASTNode(cgen.Generable):
     def __init__(self, var_subst_map, available_variables, child):
         self.var_subst_map = var_subst_map
@@ -175,7 +171,8 @@
 
 class For(CgenLoopyLoopMixin, cgen.For):
     pass
-=======
+
+
 class ScopingBlock(Block):
     """A block that is mandatory for scoping and may not be simplified away
     by :func:`loopy.codegen.results.merge_codegen_results`.
@@ -184,7 +181,6 @@
 
 class FunctionDeclarationWrapper(NestedDeclarator):
     mapper_method = "map_function_decl_wrapper"
->>>>>>> 4548ba81
 
 # }}}
 
@@ -251,8 +247,6 @@
 # }}}
 
 
-<<<<<<< HEAD
-=======
 # {{{ subscript CSE
 
 class CASTIdentityMapper(CASTIdentityMapperBase):
@@ -286,7 +280,6 @@
 # }}}
 
 
->>>>>>> 4548ba81
 # {{{ lazy expression generation
 
 class CExpression(object):
@@ -831,6 +824,7 @@
         from loopy.target.c.subscript_cse import eliminate_common_subscripts
         return eliminate_common_subscripts(codegen_state, node=node)
 
+
 # {{{ header generation
 
 class CFunctionDeclExtractor(CASTIdentityMapper):
